--- conflicted
+++ resolved
@@ -21,16 +21,10 @@
 import (
 	"encoding/json"
 	"fmt"
-	"maps"
 	"os"
 	"strings"
 
-<<<<<<< HEAD
-	stable "sigs.k8s.io/gateway-api/apis/openapi"
-	experimental "sigs.k8s.io/gateway-api/apisx/openapi"
-=======
 	"sigs.k8s.io/gateway-api/pkg/generated/openapi"
->>>>>>> 51837261
 
 	"k8s.io/kube-openapi/pkg/common"
 	"k8s.io/kube-openapi/pkg/validation/spec"
@@ -49,12 +43,7 @@
 	refFunc := func(name string) spec.Ref {
 		return spec.MustCreateRef(fmt.Sprintf("#/definitions/%s", friendlyName(name)))
 	}
-<<<<<<< HEAD
-	defs := stable.GetOpenAPIDefinitions(refFunc)
-	maps.Copy(defs, experimental.GetOpenAPIDefinitions(refFunc))
-=======
 	defs := openapi.GetOpenAPIDefinitions(refFunc)
->>>>>>> 51837261
 
 	schemaDefs := make(map[string]spec.Schema, len(defs))
 	for k, v := range defs {
