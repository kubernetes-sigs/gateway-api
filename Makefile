--- conflicted
+++ resolved
@@ -53,11 +53,7 @@
 
 # Run generators for protos, Deepcopy funcs, CRDs, and docs.
 .PHONY: generate
-<<<<<<< HEAD
-generate: update-codegen update-webhook-yaml build-install-yaml
-=======
 generate: update-codegen update-webhook-yaml
->>>>>>> 9b5e94f3
 
 .PHONY: update-codegen
 update-codegen:
