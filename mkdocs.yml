site_name: Kubernetes Gateway API
repo_url: https://github.com/kubernetes-sigs/gateway-api
repo_name: kubernetes-sigs/gateway-api
site_dir: site
docs_dir: site-src
hooks:
- hack/mkdocs-copy-geps.py
watch:
- geps
theme:
  name: material
  icon:
    repo: fontawesome/brands/git-alt
  logo: images/k8s-favicon.png
  favicon: images/k8s-favicon.png
  features:
    - search.highlight
    - navigation.tabs
    - navigation.top
edit_uri: edit/main/site-src/
plugins:
  - search
  - awesome-pages
  - macros:
      include_dir: examples
      j2_line_comment_prefix: "#$"
  - redirects:
      redirect_maps:
        'guides/getting-started.md': 'guides/index.md'
        'contributing/community.md': 'contributing/index.md'
  - mermaid2
markdown_extensions:
  - admonition
  - meta
  - pymdownx.emoji:
      emoji_index: !!python/name:materialx.emoji.twemoji
      emoji_generator: !!python/name:materialx.emoji.to_svg
  - pymdownx.highlight
  - pymdownx.inlinehilite
  - pymdownx.superfences:
      custom_fences:
        - name: mermaid
          class: mermaid
          format: !!python/name:pymdownx.superfences.fence_code_format
  - pymdownx.snippets
  - toc:
      permalink: true
  - tables
nav:
  - Overview:
    - Introduction: index.md
    - Concepts:
        API Overview: concepts/api-overview.md
        Conformance: concepts/conformance.md
        Security Model: concepts/security-model.md
        Implementation Guidelines: concepts/guidelines.md
        Versioning: concepts/versioning.md
    - Implementations: implementations.md
    - FAQ: faq.md
  - Guides:
    - Getting started: guides/index.md
    - Simple Gateway: guides/simple-gateway.md
    - HTTP routing: guides/http-routing.md
    - HTTP redirects and rewrites: guides/http-redirect-rewrite.md
    - HTTP header modifier: guides/http-header-modifier.md
    - HTTP traffic splitting: guides/traffic-splitting.md
    - Cross-Namespace routing: guides/multiple-ns.md
    - TLS: guides/tls.md
    - TCP routing: guides/tcp.md
    - gRPC Routing: guides/grpc-routing.md
    - Migrating from Ingress: guides/migrating-from-ingress.md
  - Reference:
    - API Types:
        GatewayClass: api-types/gatewayclass.md
        Gateway: api-types/gateway.md
        HTTPRoute: api-types/httproute.md
        ReferenceGrant: api-types/referencegrant.md
        GRPCRoute: api-types/grpcroute.md
    - API specification: references/spec.md
    - Policy Attachment: references/policy-attachment.md
    - Enhancement Proposals:
      - Overview: geps/overview.md
      - Declined:
        - geps/gep-735.md
        - geps/gep-1282.md
      - Provisional:
        - geps/gep-1324.md
        - geps/gep-1619.md
        - geps/gep-1897.md
        - geps/gep-1867.md
      - Prototyping:
        - geps/gep-1709.md
      - Implementable:
<<<<<<< HEAD
        - geps/gep-1742.md
=======
        - geps/gep-1686.md
>>>>>>> 63e423cf
        - geps/gep-1426.md
      - Experimental:
        - geps/gep-1748.md
        - geps/gep-1016.md
        - geps/gep-957.md
        - geps/gep-713.md
      - Standard:
        - geps/gep-1364.md
        - geps/gep-1323.md
        - geps/gep-922.md
        - geps/gep-917.md
        - geps/gep-851.md
        - geps/gep-820.md
        - geps/gep-746.md
        - geps/gep-726.md
        - geps/gep-724.md
        - geps/gep-718.md
        - geps/gep-709.md
  - Contributing:
    - How to Get Involved: contributing/index.md
    - Developer Guide: contributing/devguide.md
    - Enhancement Requests: contributing/enhancement-requests.md
    - GAMMA: contributing/gamma.md
    - Contributor Ladder: contributing/contributor-ladder.md
  - Blog:
    - Index: blog/index.md
    - 2022:
      - blog/2022/graduating-to-beta.md
    - 2021:
      - blog/2021/introducing-v1alpha2.md<|MERGE_RESOLUTION|>--- conflicted
+++ resolved
@@ -91,11 +91,8 @@
       - Prototyping:
         - geps/gep-1709.md
       - Implementable:
-<<<<<<< HEAD
         - geps/gep-1742.md
-=======
         - geps/gep-1686.md
->>>>>>> 63e423cf
         - geps/gep-1426.md
       - Experimental:
         - geps/gep-1748.md
