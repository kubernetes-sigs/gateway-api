--- conflicted
+++ resolved
@@ -38,11 +38,8 @@
 
 	gatewayv1 "sigs.k8s.io/gateway-api/apis/v1"
 	"sigs.k8s.io/gateway-api/apis/v1alpha2"
-<<<<<<< HEAD
+	"sigs.k8s.io/gateway-api/apis/v1alpha3"
 	gatewayxv1a1 "sigs.k8s.io/gateway-api/apisx/v1alpha1"
-=======
-	"sigs.k8s.io/gateway-api/apis/v1alpha3"
->>>>>>> 02e49520
 	"sigs.k8s.io/gateway-api/conformance/utils/config"
 	"sigs.k8s.io/gateway-api/conformance/utils/tlog"
 )
@@ -373,64 +370,16 @@
 	gwAddr, err := WaitForGatewayAddress(t, c, timeoutConfig, gw)
 	require.NoErrorf(t, err, "timed out waiting for Gateway address to be assigned")
 
-<<<<<<< HEAD
+	// If the Gateway has multiple listeners, get a portless gwAddr.
+	// Otherwise, you get the first listener's port, which might not be the one you want.
+	if !usePort {
+		gwAddr, _, _ = strings.Cut(gwAddr, ":")
+	}
+
 	resourceRef := ResourceRef{
 		GroupKind: schema.GroupKind{
 			Group: gatewayv1.GroupVersion.Group,
 			Kind:  "Gateway",
-=======
-	// If the Gateway has multiple listeners, get a portless gwAddr.
-	// Otherwise, you get the first listener's port, which might not be the one you want.
-	if !usePort {
-		gwAddr, _, _ = strings.Cut(gwAddr, ":")
-	}
-
-	ns := gatewayv1.Namespace(gw.Namespace)
-	kind := gatewayv1.Kind("Gateway")
-
-	for _, routeNN := range routeNNs {
-		namespaceRequired := true
-		if routeNN.Namespace == gw.Namespace {
-			namespaceRequired = false
-		}
-
-		var parents []gatewayv1.RouteParentStatus
-		for _, listener := range gw.listenerNames {
-			parents = append(parents, gatewayv1.RouteParentStatus{
-				ParentRef: gatewayv1.ParentReference{
-					Group:       (*gatewayv1.Group)(&gatewayv1.GroupVersion.Group),
-					Kind:        &kind,
-					Name:        gatewayv1.ObjectName(gw.Name),
-					Namespace:   &ns,
-					SectionName: listener,
-				},
-				ControllerName: gatewayv1.GatewayController(controllerName),
-				Conditions: []metav1.Condition{{
-					Type:   string(gatewayv1.RouteConditionAccepted),
-					Status: metav1.ConditionTrue,
-					Reason: string(gatewayv1.RouteReasonAccepted),
-				}},
-			})
-		}
-		RouteMustHaveParents(t, c, timeoutConfig, routeNN, parents, namespaceRequired, routeType)
-	}
-
-	requiredListenerConditions := []metav1.Condition{
-		{
-			Type:   string(gatewayv1.ListenerConditionResolvedRefs),
-			Status: metav1.ConditionTrue,
-			Reason: "", // any reason
-		},
-		{
-			Type:   string(gatewayv1.ListenerConditionAccepted),
-			Status: metav1.ConditionTrue,
-			Reason: "", // any reason
-		},
-		{
-			Type:   string(gatewayv1.ListenerConditionProgrammed),
-			Status: metav1.ConditionTrue,
-			Reason: "", // any reason
->>>>>>> 02e49520
 		},
 		NamespacedName: gw.NamespacedName,
 		ListenerNames:  gw.listenerNames,
@@ -923,21 +872,22 @@
 
 	RouteTypeMustHaveParentsField(t, routeType)
 
-	ns := gatewayv1.Namespace(resource.Namespace)
+	ns := gatewayv1.Namespace(gw.Namespace)
+	kind := gatewayv1.Kind("Gateway")
 
 	for _, routeNN := range routeNNs {
 		namespaceRequired := true
-		if routeNN.Namespace == resource.Namespace {
+		if routeNN.Namespace == gw.Namespace {
 			namespaceRequired = false
 		}
 
 		var parents []gatewayv1.RouteParentStatus
-		for _, listener := range resource.ListenerNames {
+		for _, listener := range gw.listenerNames {
 			parents = append(parents, gatewayv1.RouteParentStatus{
 				ParentRef: gatewayv1.ParentReference{
-					Group:       (*gatewayv1.Group)(&resource.GroupKind.Group),
-					Kind:        (*gatewayv1.Kind)(&resource.GroupKind.Kind),
-					Name:        gatewayv1.ObjectName(resource.Name),
+					Group:       (*gatewayv1.Group)(&gatewayv1.GroupVersion.Group),
+					Kind:        &kind,
+					Name:        gatewayv1.ObjectName(gw.Name),
 					Namespace:   &ns,
 					SectionName: listener,
 				},
@@ -969,7 +919,7 @@
 			Reason: "", // any reason
 		},
 	}
-	ResourceListenersMustHaveConditions(t, c, timeoutConfig, resource, requiredListenerConditions)
+	GatewayListenersMustHaveConditions(t, c, timeoutConfig, gw.NamespacedName, requiredListenerConditions)
 }
 
 // ResourceListenersMustHaveConditions checks if every listener of the specified resource has all
