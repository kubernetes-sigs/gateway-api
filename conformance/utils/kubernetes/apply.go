--- conflicted
+++ resolved
@@ -41,17 +41,6 @@
 // them to the Kubernetes cluster.
 type Applier struct {
 	NamespaceLabels map[string]string
-<<<<<<< HEAD
-
-	// ValidUniqueListenerPorts maps each listener port of each Gateway in the
-	// manifests to a valid, unique port. There must be as many
-	// ValidUniqueListenerPorts as there are listeners in the set of manifests.
-	// For example, given two Gateways, each with 2 listeners, there should be
-	// four ValidUniqueListenerPorts.
-	// If empty or nil, ports are not modified.
-	ValidUniqueListenerPorts []v1beta1.PortNumber
-=======
->>>>>>> 59a7b980
 
 	// GatewayClass will be used as the spec.gatewayClassName when applying Gateway resources
 	GatewayClass string
