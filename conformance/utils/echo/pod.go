/*
Copyright 2020 The Kubernetes Authors.

Licensed under the Apache License, Version 2.0 (the "License");
you may not use this file except in compliance with the License.
You may obtain a copy of the License at

    http://www.apache.org/licenses/LICENSE-2.0

Unless required by applicable law or agreed to in writing, software
distributed under the License is distributed on an "AS IS" BASIS,
WITHOUT WARRANTIES OR CONDITIONS OF ANY KIND, either express or implied.
See the License for the specific language governing permissions and
limitations under the License.
*/

package echo

import (
	"bytes"
	"context"
	"fmt"
	"strings"
	"testing"
	"time"

	v1 "k8s.io/api/core/v1"
	klabels "k8s.io/apimachinery/pkg/labels"
	"k8s.io/client-go/kubernetes/scheme"
	"k8s.io/client-go/rest"
	"k8s.io/client-go/tools/remotecommand"
	"sigs.k8s.io/controller-runtime/pkg/client"

	"sigs.k8s.io/gateway-api/conformance/utils/config"
	"sigs.k8s.io/gateway-api/conformance/utils/http"
	"sigs.k8s.io/gateway-api/conformance/utils/suite"
)

// MeshPod represents a connection to a specific pod running in the mesh.
// This can be used to trigger requests *from* that pod.
type MeshPod struct {
	Name      string
	Namespace string
	Address   string
	rc        *rest.RESTClient
	rcfg      *rest.Config
}

type MeshApplication string

const (
	MeshAppEchoV1 MeshApplication = "app=echo,version=v1"
	MeshAppEchoV2 MeshApplication = "app=echo,version=v2"
)

func (m *MeshPod) MakeRequestAndExpectEventuallyConsistentResponse(t *testing.T, exp http.ExpectedResponse, timeoutConfig config.TimeoutConfig) {
	t.Helper()

	req := makeRequest(exp.Request)

	http.AwaitConvergence(t, timeoutConfig.RequiredConsecutiveSuccesses, timeoutConfig.MaxTimeToConsistency, func(elapsed time.Duration) bool {
		resp, err := m.request(makeRequest(exp.Request))
		if err != nil {
			t.Logf("Request failed, not ready yet: %v (after %v)", err.Error(), elapsed)
			return false
		}
		t.Logf("Got resp %v", resp)
		if err := compareRequest(exp, resp); err != nil {
			t.Logf("Response expectation failed for request: %v  not ready yet: %v (after %v)", req, err, elapsed)
			return false
		}
		return true
	})

	t.Logf("Request passed")
}

func makeRequest(r http.Request) []string {
	protocol := strings.ToLower(r.Protocol)
	if protocol == "" {
		protocol = "http"
	}
	args := []string{"client", fmt.Sprintf("%s://%s%s", protocol, r.Host, r.Path)}
	if r.Method != "" {
		args = append(args, "--method="+r.Method)
	}
	for k, v := range r.Headers {
		args = append(args, "-H", fmt.Sprintf("%v: %v", k, v))
	}
	return args
}

func (m *MeshPod) SendRequest(t *testing.T, exp http.ExpectedResponse) {
	resp, err := m.request(makeRequest(exp.Request))
	if err != nil {
		t.Fatalf("Got error: %v", err)
	}
	t.Logf("Got resp %v", resp)
	if err := compareRequest(exp, resp); err != nil {
		t.Fatalf("expectations failed: %v", err)
	}
}

func compareRequest(exp http.ExpectedResponse, resp Response) error {
	want := exp.Response
	if fmt.Sprint(want.StatusCode) != resp.Code {
		return fmt.Errorf("wanted status code %v, got %v", want.StatusCode, resp.Code)
	}
	for _, name := range want.AbsentHeaders {
		if v := resp.ResponseHeaders.Values(name); len(v) != 0 {
			return fmt.Errorf("expected no header %q, got %v", name, v)
		}
	}
	for k, v := range want.Headers {
		if got := resp.ResponseHeaders.Get(k); got != v {
			return fmt.Errorf("expected header %v=%v, got %v", k, v, got)
		}
	}
	if !strings.HasPrefix(resp.Hostname, exp.Backend) {
<<<<<<< HEAD
		t.Errorf("expected backend %v, got %v", exp.Backend, resp.Hostname)
	}
=======
		return fmt.Errorf("expected pod name to start with %s, got %s", exp.Backend, resp.Hostname)
	}
	return nil
>>>>>>> 85a8adfc
}

func (m *MeshPod) request(args []string) (Response, error) {
	container := "echo"

	req := m.rc.Post().
		Resource("pods").
		Name(m.Name).
		Namespace(m.Namespace).
		SubResource("exec").
		Param("container", container).
		VersionedParams(&v1.PodExecOptions{
			Container: container,
			Command:   args,
			Stdin:     false,
			Stdout:    true,
			Stderr:    true,
			TTY:       false,
		}, scheme.ParameterCodec)

	exec, err := remotecommand.NewSPDYExecutor(m.rcfg, "POST", req.URL())
	if err != nil {
		return Response{}, err
	}

	var stdoutBuf, stderrBuf bytes.Buffer
	err = exec.StreamWithContext(context.Background(), remotecommand.StreamOptions{
		Stdin:  nil,
		Stdout: &stdoutBuf,
		Stderr: &stderrBuf,
		Tty:    false,
	})
	if err != nil {
		return Response{}, err
	}

	return ParseResponse(stdoutBuf.String()), nil
}

func ConnectToApp(t *testing.T, s *suite.ConformanceTestSuite, app MeshApplication) MeshPod {
	// hardcoded, for now
	ns := "gateway-conformance-mesh"

	lbls, _ := klabels.Parse(string(app))

	podsList := v1.PodList{}
	err := s.Client.List(context.Background(), &podsList, client.InNamespace(ns), client.MatchingLabelsSelector{Selector: lbls})
	if err != nil {
		t.Fatalf("failed to query pods in app %v", app)
	}
	if len(podsList.Items) == 0 {
		t.Fatalf("no pods found in app %v", app)
	}
	pod := podsList.Items[0]
	podName := pod.Name
	podNamespace := pod.Namespace

	return MeshPod{
		Name:      podName,
		Namespace: podNamespace,
		Address:   pod.Status.PodIP,
		rc:        s.RESTClient,
		rcfg:      s.RestConfig,
	}
}<|MERGE_RESOLUTION|>--- conflicted
+++ resolved
@@ -117,14 +117,9 @@
 		}
 	}
 	if !strings.HasPrefix(resp.Hostname, exp.Backend) {
-<<<<<<< HEAD
-		t.Errorf("expected backend %v, got %v", exp.Backend, resp.Hostname)
-	}
-=======
 		return fmt.Errorf("expected pod name to start with %s, got %s", exp.Backend, resp.Hostname)
 	}
 	return nil
->>>>>>> 85a8adfc
 }
 
 func (m *MeshPod) request(args []string) (Response, error) {
