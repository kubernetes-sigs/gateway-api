--- conflicted
+++ resolved
@@ -267,11 +267,8 @@
 		mode:                        mode,
 		apiVersion:                  apiVersion,
 		apiChannel:                  apiChannel,
-<<<<<<< HEAD
 		isInferredSupportedFeatures: isInferred,
-=======
 		Hook:                        options.Hook,
->>>>>>> 17a60f66
 	}
 
 	for _, conformanceProfileName := range options.ConformanceProfiles.UnsortedList() {
