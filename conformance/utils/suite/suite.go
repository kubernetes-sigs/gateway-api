--- conflicted
+++ resolved
@@ -48,19 +48,11 @@
 )
 
 // GatewatChannel allows opting between experimental or standard conformance tests.
-<<<<<<< HEAD
 type GatewayChannel int
 
 const (
 	ExperimentalChannel GatewayChannel = 1
 	StandardChannel     GatewayChannel = 2
-=======
-type GatewayChannel string
-
-const (
-	ExperimentalChannel GatewayChannel = "1"
-	StandardChannel     GatewayChannel = "2"
->>>>>>> 6086bcb9
 )
 
 // ConformanceTestSuite defines the test suite used to run Gateway API
@@ -76,7 +68,6 @@
 	Applier           kubernetes.Applier
 	ExemptFeatures    []ExemptFeature
 	SupportedFeatures []SupportedFeature
-	MinChannel        GatewayChannel
 }
 
 // Options can be used to initialize a ConformanceTestSuite.
@@ -100,7 +91,6 @@
 	CleanupBaseResources bool
 	ExemptFeatures       []ExemptFeature
 	SupportedFeatures    []SupportedFeature
-	MinChannel           GatewayChannel
 }
 
 // New returns a new ConformanceTestSuite.
@@ -111,13 +101,8 @@
 	}
 
 	MinChannel := s.MinChannel
-<<<<<<< HEAD
 	if MinChannel == 0 {
 		MinChannel = StandardChannel
-=======
-	if MinChannel == "" {
-		MinChannel = "Standard"
->>>>>>> 6086bcb9
 	}
 
 	suite := &ConformanceTestSuite{
