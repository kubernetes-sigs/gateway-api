--- conflicted
+++ resolved
@@ -308,12 +308,8 @@
 	suite.Applier.UsableNetworkAddresses = suite.UsableNetworkAddresses
 	suite.Applier.UnusableNetworkAddresses = suite.UnusableNetworkAddresses
 
-<<<<<<< HEAD
-	if suite.SupportedFeatures.Has(features.SupportGateway) {
-		t.Logf("Test Setup: Ensuring GatewayClass has been accepted")
-=======
-	supportsGateway := suite.SupportedFeatures.Has(SupportGateway)
-	supportsMesh := suite.SupportedFeatures.Has(SupportMesh)
+	supportsGateway := suite.SupportedFeatures.Has(features.SupportGateway)
+	supportsMesh := suite.SupportedFeatures.Has(features.SupportMesh)
 
 	if suite.RunTest != "" {
 		idx := slices.IndexFunc(tests, func(t ConformanceTest) bool {
@@ -325,13 +321,12 @@
 		}
 
 		test := tests[idx]
-		supportsGateway = supportsGateway || slices.Contains(test.Features, SupportGateway)
-		supportsMesh = supportsMesh || slices.Contains(test.Features, SupportMesh)
+		supportsGateway = supportsGateway || slices.Contains(test.Features, features.SupportGateway)
+		supportsMesh = supportsMesh || slices.Contains(test.Features, features.SupportMesh)
 	}
 
 	if supportsGateway {
 		tlog.Logf(t, "Test Setup: Ensuring GatewayClass has been accepted")
->>>>>>> f63954ff
 		suite.ControllerName = kubernetes.GWCMustHaveAcceptedConditionTrue(t, suite.Client, suite.TimeoutConfig, suite.GatewayClassName)
 
 		suite.Applier.GatewayClass = suite.GatewayClassName
@@ -358,14 +353,9 @@
 		}
 		kubernetes.NamespacesMustBeReady(t, suite.Client, suite.TimeoutConfig, namespaces)
 	}
-<<<<<<< HEAD
-	if suite.SupportedFeatures.Has(features.SupportMesh) {
-		t.Logf("Test Setup: Applying base manifests")
-=======
 
 	if supportsMesh {
 		tlog.Logf(t, "Test Setup: Applying base manifests")
->>>>>>> f63954ff
 		suite.Applier.MustApplyWithCleanup(t, suite.Client, suite.TimeoutConfig, suite.MeshManifests, suite.Cleanup)
 		tlog.Logf(t, "Test Setup: Ensuring Gateways and Pods from mesh manifests are ready")
 		namespaces := []string{
