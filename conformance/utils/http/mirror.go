/*
Copyright 2023 The Kubernetes Authors.

Licensed under the Apache License, Version 2.0 (the "License");
you may not use this file except in compliance with the License.
You may obtain a copy of the License at

    http://www.apache.org/licenses/LICENSE-2.0

Unless required by applicable law or agreed to in writing, software
distributed under the License is distributed on an "AS IS" BASIS,
WITHOUT WARRANTIES OR CONDITIONS OF ANY KIND, either express or implied.
See the License for the specific language governing permissions and
limitations under the License.
*/

package http

import (
	"regexp"
	"sync"
	"testing"
	"time"

	"github.com/stretchr/testify/require"
	clientset "k8s.io/client-go/kubernetes"
	"sigs.k8s.io/controller-runtime/pkg/client"

	"sigs.k8s.io/gateway-api/conformance/utils/config"
	"sigs.k8s.io/gateway-api/conformance/utils/kubernetes"
	"sigs.k8s.io/gateway-api/conformance/utils/tlog"
)

<<<<<<< HEAD
func ExpectMirroredRequest(t *testing.T, client client.Client, clientset clientset.Interface, mirrorPods []MirroredBackend, logPattern string) {
=======
func ExpectMirroredRequest(t *testing.T, client client.Client, clientset clientset.Interface, mirrorPods []MirroredBackend, path string, timeoutConfig config.TimeoutConfig) {
>>>>>>> 7589ab2a
	for i, mirrorPod := range mirrorPods {
		if mirrorPod.Name == "" {
			tlog.Fatalf(t, "Mirrored BackendRef[%d].Name wasn't provided in the testcase, this test should only validate request mirroring.", i)
		}
	}

	var wg sync.WaitGroup
	wg.Add(len(mirrorPods))

	assertionStart := time.Now()

	for _, mirrorPod := range mirrorPods {
		go func(mirrorPod MirroredBackend) {
			defer wg.Done()

			require.Eventually(t, func() bool {
				mirrorLogRegexp := regexp.MustCompile(logPattern)

				tlog.Log(t, "Searching for the mirrored request log")
				tlog.Logf(t, `Reading "%s/%s" logs`, mirrorPod.Namespace, mirrorPod.Name)
				logs, err := kubernetes.DumpEchoLogs(mirrorPod.Namespace, mirrorPod.Name, client, clientset, assertionStart)
				if err != nil {
					tlog.Logf(t, `Couldn't read "%s/%s" logs: %v`, mirrorPod.Namespace, mirrorPod.Name, err)
					return false
				}

				for _, log := range logs {
					if mirrorLogRegexp.MatchString(log) {
						return true
					}
				}
				return false
			}, timeoutConfig.RequestTimeout, time.Second*1, `Couldn't find mirrored request in "%s/%s" logs`, mirrorPod.Namespace, mirrorPod.Name)
		}(mirrorPod)
	}

	wg.Wait()

	tlog.Log(t, "Found mirrored request log in all desired backends")
}<|MERGE_RESOLUTION|>--- conflicted
+++ resolved
@@ -31,11 +31,7 @@
 	"sigs.k8s.io/gateway-api/conformance/utils/tlog"
 )
 
-<<<<<<< HEAD
 func ExpectMirroredRequest(t *testing.T, client client.Client, clientset clientset.Interface, mirrorPods []MirroredBackend, logPattern string) {
-=======
-func ExpectMirroredRequest(t *testing.T, client client.Client, clientset clientset.Interface, mirrorPods []MirroredBackend, path string, timeoutConfig config.TimeoutConfig) {
->>>>>>> 7589ab2a
 	for i, mirrorPod := range mirrorPods {
 		if mirrorPod.Name == "" {
 			tlog.Fatalf(t, "Mirrored BackendRef[%d].Name wasn't provided in the testcase, this test should only validate request mirroring.", i)
