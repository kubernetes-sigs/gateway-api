--- conflicted
+++ resolved
@@ -168,11 +168,6 @@
     spec:
       containers:
       - name: echo
-<<<<<<< HEAD
-        image: gcr.io/k8s-staging-gateway-api/echo-server:v20230505-v0.7.0-rc1-10-g497e67da
-        imagePullPolicy: IfNotPresent
-        
-=======
         image: gcr.io/k8s-staging-gateway-api/echo-advanced:v20231024-v1.0.0-rc1-33-g9c830e50
         imagePullPolicy: IfNotPresent
->>>>>>> 8f1b7185
+        