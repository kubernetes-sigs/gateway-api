--- conflicted
+++ resolved
@@ -1,7 +1,4 @@
 # Deploying a simple Gateway
-
-!!! danger
-    This page has not been updated for v1alpha2 yet.
 
 
 The simplest possible deployment is a Gateway and Route resource which are
@@ -12,11 +9,7 @@
 ![Simple Gateway](/v1alpha2/images/single-service-gateway.png)
 
 ```yaml  
-<<<<<<< HEAD
 {% include 'v1alpha2/simple-gateway/gateway.yaml' %}
-=======
-{% include 'v1alpha1/simple-gateway/gateway.yaml' %} 
->>>>>>> 09526c9e
 ```
 
 The Gateway represents the instantation of a logical load balancer. It's
@@ -37,11 +30,7 @@
 send it to the `foo-svc` Pods. 
 
 ```yaml  
-<<<<<<< HEAD
 {% include 'v1alpha2/simple-gateway/httproute.yaml' %}
-=======
-{% include 'v1alpha1/simple-gateway/httproute.yaml' %} 
->>>>>>> 09526c9e
 ```
 
 While Route resources are often used to filter traffic to many different
