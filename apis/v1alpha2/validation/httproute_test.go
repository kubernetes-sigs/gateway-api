--- conflicted
+++ resolved
@@ -432,106 +432,6 @@
 	}
 }
 
-<<<<<<< HEAD
-func TestValidateHTTPRouteMatchingField(t *testing.T) {
-	tests := []struct {
-		name        string
-		routeFilter *gatewayv1a2.HTTPRouteFilter
-		errCount    int
-	}{
-		{
-			name: "valid HTTPRouteFilterRequestHeaderModifier filter with matching field",
-			routeFilter: &gatewayv1a2.HTTPRouteFilter{
-				Type:                  gatewayv1a2.HTTPRouteFilterRequestHeaderModifier,
-				RequestHeaderModifier: &gatewayv1a2.HTTPRequestHeaderFilter{},
-				RequestMirror:         nil,
-				RequestRedirect:       nil,
-				ExtensionRef:          nil,
-			},
-			errCount: 0,
-		},
-		{
-			name: "invalid HTTPRouteFilterRequestHeaderModifier filter with non-matching field",
-			routeFilter: &gatewayv1a2.HTTPRouteFilter{
-				Type:                  gatewayv1a2.HTTPRouteFilterRequestHeaderModifier,
-				RequestHeaderModifier: nil,
-				RequestMirror:         &gatewayv1a2.HTTPRequestMirrorFilter{},
-				RequestRedirect:       nil,
-				ExtensionRef:          nil,
-			},
-			errCount: 1,
-		},
-		{
-			name: "valid HTTPRouteFilterRequestMirror filter with matching field",
-			routeFilter: &gatewayv1a2.HTTPRouteFilter{
-				Type:                  gatewayv1a2.HTTPRouteFilterRequestMirror,
-				RequestHeaderModifier: nil,
-				RequestMirror:         &gatewayv1a2.HTTPRequestMirrorFilter{},
-				RequestRedirect:       nil,
-				ExtensionRef:          nil,
-			},
-			errCount: 0,
-		},
-		{
-			name: "invalid HTTPRouteFilterRequestMirror filter with non-matching field",
-			routeFilter: &gatewayv1a2.HTTPRouteFilter{
-				Type:                  gatewayv1a2.HTTPRouteFilterRequestMirror,
-				RequestHeaderModifier: &gatewayv1a2.HTTPRequestHeaderFilter{},
-				RequestMirror:         nil,
-				RequestRedirect:       nil,
-				ExtensionRef:          nil,
-			},
-			errCount: 1,
-		},
-		{
-			name: "valid HTTPRouteFilterRequestRedirect filter with matching field",
-			routeFilter: &gatewayv1a2.HTTPRouteFilter{
-				Type:                  gatewayv1a2.HTTPRouteFilterRequestRedirect,
-				RequestHeaderModifier: nil,
-				RequestMirror:         nil,
-				RequestRedirect:       &gatewayv1a2.HTTPRequestRedirectFilter{},
-				ExtensionRef:          nil,
-			},
-			errCount: 0,
-		},
-		{
-			name: "invalid HTTPRouteFilterRequestRedirect filter with non-matching field",
-			routeFilter: &gatewayv1a2.HTTPRouteFilter{
-				Type:                  gatewayv1a2.HTTPRouteFilterRequestRedirect,
-				RequestHeaderModifier: nil,
-				RequestMirror:         &gatewayv1a2.HTTPRequestMirrorFilter{},
-				RequestRedirect:       nil,
-				ExtensionRef:          nil,
-			},
-			errCount: 1,
-		},
-		{
-			name: "valid HTTPRouteFilterExtensionRef filter with matching field",
-			routeFilter: &gatewayv1a2.HTTPRouteFilter{
-				Type:                  gatewayv1a2.HTTPRouteFilterExtensionRef,
-				RequestHeaderModifier: nil,
-				RequestMirror:         nil,
-				RequestRedirect:       nil,
-				ExtensionRef:          &gatewayv1a2.LocalObjectReference{},
-			},
-			errCount: 0,
-		},
-		{
-			name: "invalid HTTPRouteFilterExtensionRef filter with non-matching field",
-			routeFilter: &gatewayv1a2.HTTPRouteFilter{
-				Type:                  gatewayv1a2.HTTPRouteFilterExtensionRef,
-				RequestHeaderModifier: nil,
-				RequestMirror:         &gatewayv1a2.HTTPRequestMirrorFilter{},
-				RequestRedirect:       nil,
-				ExtensionRef:          nil,
-			},
-			errCount: 1,
-		},
-	}
-	for _, tc := range tests {
-		t.Run(tc.name, func(t *testing.T) {
-			errs := validateHTTPRouteFilterTypeMatchesValues(tc.routeFilter, field.NewPath("spec").Child("rules").Child("filters"))
-=======
 func TestValidateServicePort(t *testing.T) {
 	portPtr := func(n int) *gatewayv1a2.PortNumber {
 		p := gatewayv1a2.PortNumber(n)
@@ -647,10 +547,114 @@
 	for _, tc := range tests {
 		t.Run(tc.name, func(t *testing.T) {
 			errs := validateHTTPRouteBackendServicePorts(tc.route.Spec.Rules, field.NewPath("spec").Child("rules"))
->>>>>>> d6f884f4
 			if len(errs) != tc.errCount {
 				t.Errorf("got %v errors, want %v errors: %s", len(errs), tc.errCount, errs)
 			}
 		})
 	}
+}
+
+func TestValidateHTTPRouteMatchingField(t *testing.T) {
+	tests := []struct {
+		name        string
+		routeFilter *gatewayv1a2.HTTPRouteFilter
+		errCount    int
+	}{
+		{
+			name: "valid HTTPRouteFilterRequestHeaderModifier filter with matching field",
+			routeFilter: &gatewayv1a2.HTTPRouteFilter{
+				Type:                  gatewayv1a2.HTTPRouteFilterRequestHeaderModifier,
+				RequestHeaderModifier: &gatewayv1a2.HTTPRequestHeaderFilter{},
+				RequestMirror:         nil,
+				RequestRedirect:       nil,
+				ExtensionRef:          nil,
+			},
+			errCount: 0,
+		},
+		{
+			name: "invalid HTTPRouteFilterRequestHeaderModifier filter with non-matching field",
+			routeFilter: &gatewayv1a2.HTTPRouteFilter{
+				Type:                  gatewayv1a2.HTTPRouteFilterRequestHeaderModifier,
+				RequestHeaderModifier: nil,
+				RequestMirror:         &gatewayv1a2.HTTPRequestMirrorFilter{},
+				RequestRedirect:       nil,
+				ExtensionRef:          nil,
+			},
+			errCount: 1,
+		},
+		{
+			name: "valid HTTPRouteFilterRequestMirror filter with matching field",
+			routeFilter: &gatewayv1a2.HTTPRouteFilter{
+				Type:                  gatewayv1a2.HTTPRouteFilterRequestMirror,
+				RequestHeaderModifier: nil,
+				RequestMirror:         &gatewayv1a2.HTTPRequestMirrorFilter{},
+				RequestRedirect:       nil,
+				ExtensionRef:          nil,
+			},
+			errCount: 0,
+		},
+		{
+			name: "invalid HTTPRouteFilterRequestMirror filter with non-matching field",
+			routeFilter: &gatewayv1a2.HTTPRouteFilter{
+				Type:                  gatewayv1a2.HTTPRouteFilterRequestMirror,
+				RequestHeaderModifier: &gatewayv1a2.HTTPRequestHeaderFilter{},
+				RequestMirror:         nil,
+				RequestRedirect:       nil,
+				ExtensionRef:          nil,
+			},
+			errCount: 1,
+		},
+		{
+			name: "valid HTTPRouteFilterRequestRedirect filter with matching field",
+			routeFilter: &gatewayv1a2.HTTPRouteFilter{
+				Type:                  gatewayv1a2.HTTPRouteFilterRequestRedirect,
+				RequestHeaderModifier: nil,
+				RequestMirror:         nil,
+				RequestRedirect:       &gatewayv1a2.HTTPRequestRedirectFilter{},
+				ExtensionRef:          nil,
+			},
+			errCount: 0,
+		},
+		{
+			name: "invalid HTTPRouteFilterRequestRedirect filter with non-matching field",
+			routeFilter: &gatewayv1a2.HTTPRouteFilter{
+				Type:                  gatewayv1a2.HTTPRouteFilterRequestRedirect,
+				RequestHeaderModifier: nil,
+				RequestMirror:         &gatewayv1a2.HTTPRequestMirrorFilter{},
+				RequestRedirect:       nil,
+				ExtensionRef:          nil,
+			},
+			errCount: 1,
+		},
+		{
+			name: "valid HTTPRouteFilterExtensionRef filter with matching field",
+			routeFilter: &gatewayv1a2.HTTPRouteFilter{
+				Type:                  gatewayv1a2.HTTPRouteFilterExtensionRef,
+				RequestHeaderModifier: nil,
+				RequestMirror:         nil,
+				RequestRedirect:       nil,
+				ExtensionRef:          &gatewayv1a2.LocalObjectReference{},
+			},
+			errCount: 0,
+		},
+		{
+			name: "invalid HTTPRouteFilterExtensionRef filter with non-matching field",
+			routeFilter: &gatewayv1a2.HTTPRouteFilter{
+				Type:                  gatewayv1a2.HTTPRouteFilterExtensionRef,
+				RequestHeaderModifier: nil,
+				RequestMirror:         &gatewayv1a2.HTTPRequestMirrorFilter{},
+				RequestRedirect:       nil,
+				ExtensionRef:          nil,
+			},
+			errCount: 1,
+		},
+	}
+	for _, tc := range tests {
+		t.Run(tc.name, func(t *testing.T) {
+			errs := validateHTTPRouteFilterTypeMatchesValues(tc.routeFilter, field.NewPath("spec").Child("rules").Child("filters"))
+			if len(errs) != tc.errCount {
+				t.Errorf("got %v errors, want %v errors: %s", len(errs), tc.errCount, errs)
+			}
+		})
+	}
 }