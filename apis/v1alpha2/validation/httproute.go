--- conflicted
+++ resolved
@@ -46,31 +46,6 @@
 // validateHTTPRouteSpec validates that required fields of spec are set according to the
 // HTTPRoute specification.
 func validateHTTPRouteSpec(spec *gatewayv1a2.HTTPRouteSpec, path *field.Path) field.ErrorList {
-<<<<<<< HEAD
-	return validateHTTPRouteUniqueFilters(spec.Rules, path.Child("filters"))
-}
-
-// validateHTTPRouteFilterTypeMatchesValues validates that the filter type matches the filter value.
-func validateHTTPRouteFilterTypeMatchesValues(filter *gatewayv1a2.HTTPRouteFilter, path *field.Path) field.ErrorList {
-	var errs field.ErrorList
-
-	switch filter.Type {
-	case gatewayv1a2.HTTPRouteFilterExtensionRef:
-		if filter.ExtensionRef == nil || filter.RequestHeaderModifier != nil || filter.RequestMirror != nil || filter.RequestRedirect != nil {
-			return append(errs, field.Invalid(path.Child("rules"), path, "type of filter must match type of value"))
-		}
-	case gatewayv1a2.HTTPRouteFilterRequestHeaderModifier:
-		if filter.RequestHeaderModifier == nil || filter.ExtensionRef != nil || filter.RequestMirror != nil || filter.RequestRedirect != nil {
-			return append(errs, field.Invalid(path.Child("rules"), path, "type of filter must match type of value"))
-		}
-	case gatewayv1a2.HTTPRouteFilterRequestMirror:
-		if filter.RequestMirror == nil || filter.RequestHeaderModifier != nil || filter.ExtensionRef != nil || filter.RequestRedirect != nil {
-			return append(errs, field.Invalid(path.Child("rules"), path, "type of filter must match type of value"))
-		}
-	case gatewayv1a2.HTTPRouteFilterRequestRedirect:
-		if filter.RequestRedirect == nil || filter.ExtensionRef != nil || filter.RequestHeaderModifier != nil || filter.RequestMirror != nil {
-			return append(errs, field.Invalid(path.Child("rules"), path, "type of filter must match type of value"))
-=======
 	var errs field.ErrorList
 
 	errs = append(errs, validateHTTPRouteUniqueFilters(spec.Rules, path.Child("rules"))...)
@@ -99,7 +74,6 @@
 			if ref.BackendObjectReference.Port == nil {
 				errs = append(errs, field.Required(path.Index(i).Child("port"), "missing port for Service reference"))
 			}
->>>>>>> d6f884f4
 		}
 	}
 
@@ -191,4 +165,30 @@
 		allErrs = append(allErrs, field.NotSupported(fldPath.Child("pathType"), *path.Type, pathTypes))
 	}
 	return allErrs
+}
+
+// validateHTTPRouteFilterTypeMatchesValues validates that the filter type matches the filter value.
+func validateHTTPRouteFilterTypeMatchesValues(filter *gatewayv1a2.HTTPRouteFilter, path *field.Path) field.ErrorList {
+	var errs field.ErrorList
+
+	switch filter.Type {
+	case gatewayv1a2.HTTPRouteFilterExtensionRef:
+		if filter.ExtensionRef == nil || filter.RequestHeaderModifier != nil || filter.RequestMirror != nil || filter.RequestRedirect != nil {
+			return append(errs, field.Invalid(path.Child("rules"), path, "type of filter must match type of value"))
+		}
+	case gatewayv1a2.HTTPRouteFilterRequestHeaderModifier:
+		if filter.RequestHeaderModifier == nil || filter.ExtensionRef != nil || filter.RequestMirror != nil || filter.RequestRedirect != nil {
+			return append(errs, field.Invalid(path.Child("rules"), path, "type of filter must match type of value"))
+		}
+	case gatewayv1a2.HTTPRouteFilterRequestMirror:
+		if filter.RequestMirror == nil || filter.RequestHeaderModifier != nil || filter.ExtensionRef != nil || filter.RequestRedirect != nil {
+			return append(errs, field.Invalid(path.Child("rules"), path, "type of filter must match type of value"))
+		}
+	case gatewayv1a2.HTTPRouteFilterRequestRedirect:
+		if filter.RequestRedirect == nil || filter.ExtensionRef != nil || filter.RequestHeaderModifier != nil || filter.RequestMirror != nil {
+			return append(errs, field.Invalid(path.Child("rules"), path, "type of filter must match type of value"))
+		}
+	}
+
+	return errs
 }