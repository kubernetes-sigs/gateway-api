--- conflicted
+++ resolved
@@ -396,13 +396,11 @@
 	// same port, subject to the Listener compatibility rules.
 	//
 	// Support: Core
-<<<<<<< HEAD
 	//
 	// +kubebuilder:validation:Minimum=1
 	// +kubebuilder:validation:Maximum=65535
-=======
-	// +required
->>>>>>> c011e670
+	//
+	// +required
 	Port PortNumber `json:"port"`
 
 	// Protocol specifies the network protocol this listener expects to receive.
