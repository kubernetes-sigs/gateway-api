--- conflicted
+++ resolved
@@ -47,11 +47,7 @@
 		columnNames = []string{"NAME", "CLASS", "ADDRESSES", "PORTS", "PROGRAMMED", "AGE"}
 	}
 	table := &Table{
-<<<<<<< HEAD
 		ColumnNames:  columnNames,
-=======
-		ColumnNames:  []string{"NAMESPACE", "NAME", "CLASS", "ADDRESSES", "PORTS", "PROGRAMMED", "AGE"},
->>>>>>> e1521e50
 		UseSeparator: false,
 	}
 
